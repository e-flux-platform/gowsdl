// This Source Code Form is subject to the terms of the Mozilla Public
// License, v. 2.0. If a copy of the MPL was not distributed with this
// file, You can obtain one at http://mozilla.org/MPL/2.0/.

package gowsdl

var typesTmpl = `
{{define "SimpleType"}}
	{{$typeName := replaceReservedWords .Name | makePublic}}
	{{if .Doc}} {{.Doc | comment}} {{end}}
	{{if ne .List.ItemType ""}}
		type {{$typeName}} []{{toGoType .List.ItemType false | removePointerFromType}}
	{{else if ne .Union.MemberTypes ""}}
		type {{$typeName}} string
	{{else if .Union.SimpleType}}
		type {{$typeName}} string
	{{else if .Restriction.Base}}
		type {{$typeName}} {{toGoType .Restriction.Base false | removePointerFromType}}
    {{else}}
		type {{$typeName}} interface{}
	{{end}}

	{{if .Restriction.Enumeration}}
	const (
		{{with .Restriction}}
			{{range .Enumeration}}
				{{if .Doc}} {{.Doc | comment}} {{end}}
				{{$typeName}}{{$value := replaceReservedWords .Value}}{{$value | makePublic}} {{$typeName}} = "{{goString .Value}}" {{end}}
		{{end}}
	)
	{{end}}
{{end}}

{{define "ComplexContent"}}
	{{$baseType := toGoType .Extension.Base false}}
	{{ if $baseType }}
		{{$baseType}}
	{{end}}

	{{template "Elements" .Extension.Sequence}}
	{{template "Elements" .Extension.Choice}}
	{{template "Elements" .Extension.SequenceChoice}}
	{{template "Attributes" .Extension.Attributes}}
{{end}}

{{define "Attributes"}}
    {{ $targetNamespace := getNS }}
	{{range .}}
		{{if .Doc}} {{.Doc | comment}} {{end}}
		{{ if ne .Type "" }}
			{{ normalize .Name | makeFieldPublic}} {{toGoType .Type false}} ` + "`" + `xml:"{{with $targetNamespace}}{{.}} {{end}}{{.Name}},attr,omitempty" json:"{{.Name}},omitempty"` + "`" + `
		{{ else }}
			{{ normalize .Name | makeFieldPublic}} string ` + "`" + `xml:"{{with $targetNamespace}}{{.}} {{end}}{{.Name}},attr,omitempty" json:"{{.Name}},omitempty"` + "`" + `
		{{ end }}
	{{end}}
{{end}}

{{define "SimpleContent"}}
	Value {{toGoType .Extension.Base false}} ` + "`xml:\",chardata\" json:\"-,\"`" + `
	{{template "Attributes" .Extension.Attributes}}
{{end}}

{{define "ComplexTypeInline"}}
	{{replaceReservedWords .Name | makePublic}} {{if eq .MaxOccurs "unbounded"}}[]{{end}}struct {
	{{with .ComplexType}}
		{{if ne .ComplexContent.Extension.Base ""}}
			{{template "ComplexContent" .ComplexContent}}
		{{else if ne .SimpleContent.Extension.Base ""}}
			{{template "SimpleContent" .SimpleContent}}
		{{else}}
			{{template "Elements" .Sequence}}
			{{template "Elements" .Choice}}
			{{template "Elements" .SequenceChoice}}
			{{template "Elements" .All}}
			{{template "Attributes" .Attributes}}
		{{end}}
	{{end}}
	} ` + "`" + `xml:"{{.Name}},omitempty" json:"{{.Name}},omitempty"` + "`" + `
{{end}}

{{define "Elements"}}
	{{range .}}
		{{if ne .Ref ""}}
			{{removeNS .Ref | replaceReservedWords  | makePublic}} {{if eq .MaxOccurs "unbounded"}}[]{{end}}{{toGoType .Ref .Nillable }} ` + "`" + `xml:"{{.Ref | removeNS}},omitempty" json:"{{.Ref | removeNS}},omitempty"` + "`" + `
		{{else}}
		{{if not .Type}}
			{{if .SimpleType}}
				{{if .Doc}} {{.Doc | comment}} {{end}}
				{{if ne .SimpleType.List.ItemType ""}}
					{{ normalize .Name | makeFieldPublic}} []{{toGoType .SimpleType.List.ItemType false}} ` + "`" + `xml:"{{.Name}},omitempty" json:"{{.Name}},omitempty"` + "`" + `
				{{else}}
					{{ normalize .Name | makeFieldPublic}} {{toGoType .SimpleType.Restriction.Base false}} ` + "`" + `xml:"{{.Name}},omitempty" json:"{{.Name}},omitempty"` + "`" + `
				{{end}}
			{{else}}
				{{template "ComplexTypeInline" .}}
			{{end}}
		{{else}}
			{{if .Doc}}{{.Doc | comment}} {{end}}
			{{replaceAttrReservedWords .Name | makeFieldPublic}} {{if eq .MaxOccurs "unbounded"}}[]{{end}}{{toGoType .Type .Nillable }} ` + "`" + `xml:"{{.Name}},omitempty" json:"{{.Name}},omitempty"` + "`" + ` {{end}}
		{{end}}
	{{end}}
{{end}}

{{define "Any"}}
	{{range .}}
		Items     []string ` + "`" + `xml:",any" json:"items,omitempty"` + "`" + `
	{{end}}
{{end}}

{{range .Schemas}}
	{{ $targetNamespace := setNS .TargetNamespace }}

	{{range .SimpleType}}
		{{template "SimpleType" .}}
	{{end}}

	{{range .Elements}}
		{{$name := .Name}}
		{{$typeName := replaceReservedWords $name | makePublic}}
		{{if not .Type}}
			{{/* ComplexTypeLocal */}}
			{{with .ComplexType}}
				type {{$typeName}} struct {
					XMLName xml.Name ` + "`xml:\"{{$targetNamespace}} {{$name}}\"`" + `
					{{if ne .ComplexContent.Extension.Base ""}}
						{{template "ComplexContent" .ComplexContent}}
					{{else if ne .SimpleContent.Extension.Base ""}}
						{{template "SimpleContent" .SimpleContent}}
					{{else}}
						{{template "Elements" .Sequence}}
						{{template "Any" .Any}}
						{{template "Elements" .Choice}}
						{{template "Elements" .SequenceChoice}}
						{{template "Elements" .All}}
						{{template "Attributes" .Attributes}}
					{{end}}
				}
			{{end}}
			{{/* SimpleTypeLocal */}}
			{{with .SimpleType}}
				{{if .Doc}} {{.Doc | comment}} {{end}}
				{{if ne .List.ItemType ""}}
					type {{$typeName}} []{{toGoType .List.ItemType false | removePointerFromType}}
				{{else if ne .Union.MemberTypes ""}}
					type {{$typeName}} string
				{{else if .Union.SimpleType}}
					type {{$typeName}} string
				{{else if .Restriction.Base}}
					type {{$typeName}} {{toGoType .Restriction.Base false | removePointerFromType}}
				{{else}}
					type {{$typeName}} interface{}
				{{end}}
			
				{{if .Restriction.Enumeration}}
				const (
					{{with .Restriction}}
						{{range .Enumeration}}
							{{if .Doc}} {{.Doc | comment}} {{end}}
							{{$typeName}}{{$value := replaceReservedWords .Value}}{{$value | makePublic}} {{$typeName}} = "{{goString .Value}}" {{end}}
					{{end}}
				)
				{{end}}
			{{end}}
		{{else}}
			{{$type := toGoType .Type .Nillable | removePointerFromType}}
			{{if ne ($typeName) ($type)}}
				type {{$typeName}} {{$type}}
				{{if eq ($type) ("soap.XSDDateTime")}}
					func (xdt {{$typeName}}) MarshalXML(e *xml.Encoder, start xml.StartElement) error {
						return soap.XSDDateTime(xdt).MarshalXML(e, start)
					}

					func (xdt *{{$typeName}}) UnmarshalXML(d *xml.Decoder, start xml.StartElement) error {
						return (*soap.XSDDateTime)(xdt).UnmarshalXML(d, start)
					}
				{{else if eq ($type) ("soap.XSDDate")}}
					func (xd {{$typeName}}) MarshalXML(e *xml.Encoder, start xml.StartElement) error {
						return soap.XSDDate(xd).MarshalXML(e, start)
					}

					func (xd *{{$typeName}}) UnmarshalXML(d *xml.Decoder, start xml.StartElement) error {
						return (*soap.XSDDate)(xd).UnmarshalXML(d, start)
					}
				{{else if eq ($type) ("soap.XSDTime")}}
					func (xt {{$typeName}}) MarshalXML(e *xml.Encoder, start xml.StartElement) error {
						return soap.XSDTime(xt).MarshalXML(e, start)
					}

					func (xt *{{$typeName}}) UnmarshalXML(d *xml.Decoder, start xml.StartElement) error {
						return (*soap.XSDTime)(xt).UnmarshalXML(d, start)
					}
				{{end}}
			{{end}}
		{{end}}
	{{end}}

	{{range .ComplexTypes}}
		{{/* ComplexTypeGlobal */}}
		{{$typeName := replaceReservedWords .Name | makePublic}}
		{{if and (eq (len .SimpleContent.Extension.Attributes) 0) (eq (toGoType .SimpleContent.Extension.Base false) "string") }}
			type {{$typeName}} string
		{{else}}
<<<<<<< HEAD
			type {{$name}} struct {
				{{$typ := findNameByType .Name}}
				{{if ne .Name $type}}
					XMLName xml.Name ` + "`xml:\"{{$targetNamespace}} {{$typ}}\"`" + `
=======
			type {{$typeName}} struct {
				{{$type := findNameByType .Name}}
				{{if ne $typeName $type}}
					XMLName xml.Name ` + "`xml:\"{{$targetNamespace}} {{$type}}\"`" + `
>>>>>>> 47ec4130
				{{end}}

				{{if ne .ComplexContent.Extension.Base ""}}
					{{template "ComplexContent" .ComplexContent}}
				{{else if ne .SimpleContent.Extension.Base ""}}
					{{template "SimpleContent" .SimpleContent}}
				{{else}}
					{{template "Elements" .Sequence}}
					{{template "Any" .Any}}
					{{template "Elements" .Choice}}
					{{template "Elements" .SequenceChoice}}
					{{template "Elements" .All}}
					{{template "Attributes" .Attributes}}
				{{end}}
			}
		{{end}}
	{{end}}
{{end}}
`<|MERGE_RESOLUTION|>--- conflicted
+++ resolved
@@ -200,17 +200,10 @@
 		{{if and (eq (len .SimpleContent.Extension.Attributes) 0) (eq (toGoType .SimpleContent.Extension.Base false) "string") }}
 			type {{$typeName}} string
 		{{else}}
-<<<<<<< HEAD
-			type {{$name}} struct {
-				{{$typ := findNameByType .Name}}
-				{{if ne .Name $type}}
-					XMLName xml.Name ` + "`xml:\"{{$targetNamespace}} {{$typ}}\"`" + `
-=======
 			type {{$typeName}} struct {
 				{{$type := findNameByType .Name}}
-				{{if ne $typeName $type}}
+				{{if ne .Name $type}}
 					XMLName xml.Name ` + "`xml:\"{{$targetNamespace}} {{$type}}\"`" + `
->>>>>>> 47ec4130
 				{{end}}
 
 				{{if ne .ComplexContent.Extension.Base ""}}
